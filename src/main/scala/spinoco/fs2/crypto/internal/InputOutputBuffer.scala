package spinoco.fs2.crypto.internal

import java.nio.ByteBuffer
import java.util.concurrent.atomic.{AtomicBoolean, AtomicReference}
import javax.net.ssl.SSLEngineResult

import cats.effect.Effect
import cats.syntax.all._

import fs2.Chunk
<<<<<<< HEAD
=======
import fs2.util.Effect
import fs2.util.syntax._
>>>>>>> 3b0971be

/**
  * Buffer that wraps two Input/Output buffers together and guards
  * for input/output operations to be performed sequentially
  */
private[crypto] trait InputOutputBuffer[F[_]] {

  /**
    * Feeds the `data`. I/O Buffer must be awaiting input
    */
  def input(data: Chunk[Byte]): F[Unit]


  /**
    * Gets result from any operation. must bnot be awaiting input
    */
  def output: F[Chunk[Byte]]


  /**
    * Performs given operation. Buffer must not be awaiting input
    */
  def perform(f: (ByteBuffer, ByteBuffer) => Either[Throwable, SSLEngineResult]): F[SSLEngineResult]

  /**
    * Expands output buffer operation while copying all data eventually present in the buffer already
    * @return
    */
  def expandOutput: F[Unit]

  /** return remaining data in input during consume **/
  def inputRemains: F[Int]

}


private[crypto] object InputOutputBuffer {


  def mk[F[_]](inputSize: Int, outputSize: Int)(implicit F: Effect[F]): F[InputOutputBuffer[F]] = F.delay {
    val inBuff = new AtomicReference[ByteBuffer](ByteBuffer.allocate(inputSize))
    val outBuff = new AtomicReference[ByteBuffer](ByteBuffer.allocate(outputSize))
    val awaitInput = new AtomicBoolean(true)

    new InputOutputBuffer[F] {

      def input(data: Chunk[Byte]): F[Unit] = F.suspend {
        if (awaitInput.compareAndSet(true, false)) {
<<<<<<< HEAD
          val buff =
            if (inBuff.get.remaining() >= data.size) inBuff.get()
            else {
              val currBuff = inBuff.get()
              val nextBuff = ByteBuffer.allocate((currBuff.capacity() + data.size) max (currBuff.capacity() * 2))
              inBuff.set(nextBuff)
              val copy = Array.ofDim[Byte](currBuff.position())
              currBuff.get(copy)
              nextBuff.put(copy)
            }
          val bs = data.toBytes
          buff.put(bs.values, bs.offset, bs.size)
          buff.flip()
          outBuff.get().clear()
          F.pure(())
=======
          val in = inBuff.get
          val expanded =
            if (in.remaining() >= data.size) F.pure(in)
            else expandBuffer(in, capacity => (capacity + data.size) max (capacity * 2))

          expanded.map { buff =>
            inBuff.set(buff)
            val bs = data.toBytes
            buff.put(bs.values, bs.offset, bs.size)
            buff.flip()
            outBuff.get().clear()
          } as (())
>>>>>>> 3b0971be
        } else {
          F.raiseError(new Throwable("input bytes allowed only when awaiting input"))
        }
      }

      def perform(f: (ByteBuffer, ByteBuffer) => Either[Throwable, SSLEngineResult]): F[SSLEngineResult] = F.suspend {
<<<<<<< HEAD
        if (awaitInput.get) F.raiseError(new Throwable("Perform cannot be invoked when awaiting input"))
        else {
          awaitInput.set(false)
          f(inBuff.get, outBuff.get) match {
            case Left(err) => F.raiseError(err)
=======
        if (awaitInput.get) F.fail(new Throwable("Perform cannot be invoked when awaiting input"))
        else {
          awaitInput.set(false)
          f(inBuff.get, outBuff.get) match {
            case Left(err) => F.fail(err)
>>>>>>> 3b0971be
            case Right(result) => F.pure(result)
          }
        }
      }

      def output: F[Chunk[Byte]] = F.suspend {
        if (awaitInput.compareAndSet(false, true)) {
          val in = inBuff.get()
          in.compact()

          val out = outBuff.get()
          if (out.position() == 0) F.pure(Chunk.empty)
          else {
            out.flip()
            val cap = out.limit()
            val dest = Array.ofDim[Byte](cap)
            out.get(dest)
            out.clear()
            F.pure(Chunk.bytes(dest))
          }

        } else {
          F.raiseError(new Throwable("output bytes allowed only when not awaiting INput"))
        }
      }

      def expandBuffer(buffer: ByteBuffer, resizeTo: Int => Int): F[ByteBuffer] = F.suspend {
        val copy = Array.ofDim[Byte](buffer.position())
        val next = ByteBuffer.allocate(resizeTo(buffer.capacity()))
        buffer.flip()
        buffer.get(copy)
        F.pure(next.put(copy))
      }

      def expandOutput: F[Unit] = {
        expandBuffer(outBuff.get, _ * 2).map(outBuff.set(_))
      }

      def inputRemains =
        F.delay {  inBuff.get().remaining() }

    }
  }



}


<|MERGE_RESOLUTION|>--- conflicted
+++ resolved
@@ -8,11 +8,6 @@
 import cats.syntax.all._
 
 import fs2.Chunk
-<<<<<<< HEAD
-=======
-import fs2.util.Effect
-import fs2.util.syntax._
->>>>>>> 3b0971be
 
 /**
   * Buffer that wraps two Input/Output buffers together and guards
@@ -61,23 +56,6 @@
 
       def input(data: Chunk[Byte]): F[Unit] = F.suspend {
         if (awaitInput.compareAndSet(true, false)) {
-<<<<<<< HEAD
-          val buff =
-            if (inBuff.get.remaining() >= data.size) inBuff.get()
-            else {
-              val currBuff = inBuff.get()
-              val nextBuff = ByteBuffer.allocate((currBuff.capacity() + data.size) max (currBuff.capacity() * 2))
-              inBuff.set(nextBuff)
-              val copy = Array.ofDim[Byte](currBuff.position())
-              currBuff.get(copy)
-              nextBuff.put(copy)
-            }
-          val bs = data.toBytes
-          buff.put(bs.values, bs.offset, bs.size)
-          buff.flip()
-          outBuff.get().clear()
-          F.pure(())
-=======
           val in = inBuff.get
           val expanded =
             if (in.remaining() >= data.size) F.pure(in)
@@ -90,26 +68,17 @@
             buff.flip()
             outBuff.get().clear()
           } as (())
->>>>>>> 3b0971be
         } else {
           F.raiseError(new Throwable("input bytes allowed only when awaiting input"))
         }
       }
 
       def perform(f: (ByteBuffer, ByteBuffer) => Either[Throwable, SSLEngineResult]): F[SSLEngineResult] = F.suspend {
-<<<<<<< HEAD
         if (awaitInput.get) F.raiseError(new Throwable("Perform cannot be invoked when awaiting input"))
         else {
           awaitInput.set(false)
           f(inBuff.get, outBuff.get) match {
             case Left(err) => F.raiseError(err)
-=======
-        if (awaitInput.get) F.fail(new Throwable("Perform cannot be invoked when awaiting input"))
-        else {
-          awaitInput.set(false)
-          f(inBuff.get, outBuff.get) match {
-            case Left(err) => F.fail(err)
->>>>>>> 3b0971be
             case Right(result) => F.pure(result)
           }
         }
