--- conflicted
+++ resolved
@@ -167,11 +167,7 @@
               case EncryptResult.Encrypted(data) => socket.write(data, timeout)
 
               case EncryptResult.Handshake(data, next) =>
-<<<<<<< HEAD
-                socket.write(data, timeout) flatMap { _ => async.start(readHandShake(timeout)) *> next flatMap go }
-=======
                 socket.write(data, timeout) flatMap { _ => readHandShake(timeout) *> next flatMap go }
->>>>>>> 2bd430dd
 
               case EncryptResult.Closed() =>
                 F.raiseError(new Throwable("TLS Engine is closed"))
